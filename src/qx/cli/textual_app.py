import asyncio
import logging
import shutil
import subprocess
from pathlib import Path
from typing import List, Optional, Tuple

from textual import events  # Ensure events is imported
from textual import on  # Import the 'on' decorator
from textual.app import App, ComposeResult
from textual.binding import Binding
from textual.containers import Container, Horizontal, Vertical
from textual.message import Message
from textual.widgets import Input, RichLog, Static  # Removed TextArea

from qx.cli.commands import CommandCompleter
from qx.cli.console import TextualRichLogHandler, qx_console
from qx.core.async_utils import TaskTracker
from qx.core.llm import query_llm
from qx.core.paths import QX_HISTORY_FILE
from qx.core.session_manager import clean_old_sessions, save_session, save_session_async
from qx.custom_widgets.completion_menu import (
    CompletionMenu,
)  # For type hinting if needed

# Import ExtendedInput and its new messages
from qx.custom_widgets.extended_input import (
    DisplayCompletionMenu,
    ExtendedInput,
    HideCompletionMenu,
    LogEmitted,
    MultilineModeToggled,
    UserInputSubmitted,
)
<<<<<<< HEAD
from qx.custom_widgets.completion_menu import CompletionMenu # For type hinting if needed
from qx.core.llm_messages import RenderStreamContent, StreamingComplete
=======
from qx.custom_widgets.option_selector import OptionSelector
>>>>>>> a9f7a51e

logger = logging.getLogger(__name__)


class StatusFooter(Static):
    """Custom footer widget that displays status messages."""

    def __init__(self, *args, **kwargs):
        super().__init__("[#00ff00]Ready[/]", *args, **kwargs)
        self.add_class("footer")
        self.spinner_chars = ["⠋", "⠙", "⠹", "⠸", "⠼", "⠴", "⠦", "⠧", "⠇", "⠏"]
        self.spinner_index = 0
        self.spinner_timer = None
        self.base_message = ""

    def update_status(self, message: str):
        self.base_message = message
        if message == "[#00ff00]Ready[/]":
            self.update(f"{message}")
        else:
            self.update(message)

    def start_spinner(self, message: str = "Thinking..."):
        self.base_message = message
        self.spinner_index = 0
        self.update_spinner()
        self.spinner_timer = self.set_interval(0.1, self.update_spinner)

    def stop_spinner(self):
        if self.spinner_timer:
            self.spinner_timer.stop()
            self.spinner_timer = None

    def update_spinner(self):
        spinner_char = self.spinner_chars[self.spinner_index]
        self.update(f"[orange]{spinner_char} {self.base_message}[/orange]")
        self.spinner_index = (self.spinner_index + 1) % len(self.spinner_chars)


class QXApp(App[None]):
    CSS_PATH = Path(__file__).parent.parent / "css" / "main.css"
    BINDINGS = [
        Binding("ctrl+c", "quit", "Quit", priority=True),
        Binding("ctrl+d", "quit", "Quit", priority=True),
        # Binding("alt+enter", "toggle_multiline_or_submit", "Toggle Multiline/Submit", show=False), # Handled by ExtendedInput
        Binding("escape", "handle_escape", "Handle Escape", show=False, priority=True),
    ]
    enable_mouse_support = True

    def __init__(self, *args, **kwargs):
        super().__init__(*args, **kwargs)
        self.prompt_handler = None
        self.output_log: Optional[RichLog] = None
        self.user_input: Optional[ExtendedInput] = None
        self.prompt_label: Optional[Static] = None
        self.status_footer: Optional[StatusFooter] = None
        self.mcp_manager = None
        self.llm_agent = None
        self.current_message_history = None
        self.keep_sessions = 5

        self.approval_container: Optional[Container] = None
        self.approval_selector_instance: Optional[OptionSelector] = None
        self.approval_future: Optional[asyncio.Future] = None

        self.text_input_future: Optional[asyncio.Future] = None
        self.is_awaiting_text_input: bool = False
        self._stored_original_prompt_label: str = "QX⏵ "
        self._multiline_prompt_label: str = (
            "[#0087ff]MUTILINE⏵[/] "  # Prompt for multiline input
        )

        self._qx_version: str = ""
        self._llm_model_name: str = ""
        self.is_processing: bool = False

        self._task_tracker = TaskTracker()

        # For managing the CompletionMenu
        self._active_completion_menu: Optional[CompletionMenu] = None

    @property
    def original_prompt_label(self) -> str:
        return self._stored_original_prompt_label

    def set_mcp_manager(self, mcp_manager):
        self.mcp_manager = mcp_manager

    def set_llm_agent(self, llm_agent):
        self.llm_agent = llm_agent

    def set_version_info(self, qx_version: str, llm_model_name: str):
        self._qx_version = qx_version
        self._llm_model_name = llm_model_name

    def set_message_history(self, message_history):
        self.current_message_history = message_history

    async def request_confirmation(
        self,
        message: str,
        choices: str = "ynac",
        default: str = "n",
    ) -> Optional[str]:
        option_map = {
            "y": "Yes",
            "n": "No",
            "a": "Approve All",
            "c": "Cancel",
            "s": "Skip",
            "o": "OK",
        }
        built_options: List[Tuple[str, str]] = []
        default_option_tuple: Optional[Tuple[str, str]] = None
        if default in choices and default in option_map:
            default_option_tuple = (option_map[default], default)
            built_options.append(default_option_tuple)
        for char_key in choices:
            if char_key == default and default_option_tuple is not None:
                continue
            if char_key in option_map:
                built_options.append((option_map[char_key], char_key))
        if not built_options:
            return default
        selected_key = await self.request_approval_with_selector(
            prompt=message, options=built_options
        )
        return selected_key if selected_key is not None else default

    async def prompt_for_text_input(
        self, prompt_message: str, default_value: Optional[str] = None
    ) -> Optional[str]:
        if self.is_awaiting_text_input or (
            self.text_input_future and not self.text_input_future.done()
        ):
            logger.warning(
                "prompt_for_text_input called while another input is already pending."
            )
            return None

        if self.approval_container and self.approval_container.display:
            await self._hide_approval_selector()

        self._stored_original_prompt_label = str(self.prompt_label.renderable)
        self.prompt_label.update(f"{prompt_message} (Esc to cancel) ")

        input_container = self.query_one("#input-container")
        input_container.display = True

        self.user_input.text = default_value or ""
        self.user_input.disabled = False
        self.user_input.can_focus = True
        self.user_input.focus()
        self.user_input.move_cursor_to_end_of_line()

        self.is_awaiting_text_input = True
        self.text_input_future = asyncio.Future()

        try:
            result = await asyncio.wait_for(self.text_input_future, timeout=300.0)
            return result
        except asyncio.TimeoutError:
            logger.warning("Text input timed out.")
            self.output_log.write("[yellow]Text input timed out.[/yellow]")
            return None
        except asyncio.CancelledError:
            logger.info("Text input cancelled.")
            return None
        finally:
            self.is_awaiting_text_input = False
            self.prompt_label.update(self._stored_original_prompt_label)
            if self.text_input_future and not self.text_input_future.done():
                self.text_input_future.cancel()
            self.text_input_future = None
            # ExtendedInput's MultilineModeToggled message will handle prompt updates

    async def _handle_llm_query(self, input_text: str) -> None:
        if self.is_processing:
            return
        try:
            self.is_processing = True
            if self.user_input:
                self.user_input.disabled = True
                self.user_input.can_focus = False

            current_prompt = (
                self._multiline_prompt_label
                if self.user_input and self.user_input.is_multiline_mode
                else self._stored_original_prompt_label
            )
            grey_prompt = f"[dim]{current_prompt}[/dim]"
            if self.prompt_label:
                self.prompt_label.update(grey_prompt)

            if self.status_footer:
                self.status_footer.start_spinner("[#af00d7 bold]Thinking...[/]")
            run_result = await query_llm(
                agent=self.llm_agent,
                user_input=input_text,
                message_history=self.current_message_history,
                console=qx_console,
            )
            if run_result and hasattr(run_result, "output"):
                output_content = (
                    str(run_result.output) if run_result.output is not None else ""
                )
                if output_content.strip() and not self.llm_agent.enable_streaming:
                    self.output_log.write("")
                    from rich.markdown import Markdown

                    self.output_log.write(Markdown(output_content, code_theme="rrt"))
                    self.output_log.write("")
                elif self.llm_agent.enable_streaming:
                    self.output_log.write("")
                if hasattr(run_result, "all_messages"):
                    self.current_message_history = run_result.all_messages()
                if self.current_message_history:
                    await save_session_async(self.current_message_history)
                    clean_old_sessions(self.keep_sessions)
            if self.status_footer:
                self.status_footer.stop_spinner()
                self.status_footer.update_status("[#00ff00]Ready[/]")
        except asyncio.CancelledError:
            self.output_log.write("[yellow]Info:[/yellow] Request cancelled")
        except Exception as e:
            import traceback

            logger.error(f"Error in LLM: {e}", exc_info=True)
            self.output_log.write(
                f"[red]Error:[/red] {e}\n[dim]{traceback.format_exc()}[/dim]"
            )
        finally:
            self.is_processing = False
            if self.user_input:
                self.user_input.disabled = False
                self.user_input.can_focus = True
            # Prompt label updated by MultilineModeToggled or restored here
            if self.prompt_label and self.user_input:
                self.prompt_label.update(
                    self._multiline_prompt_label
                    if self.user_input.is_multiline_mode
                    else self._stored_original_prompt_label
                )
            if self.user_input:
                self.user_input.focus()

    def compose(self) -> ComposeResult:
        with Vertical(id="main-container"):
            yield RichLog(id="output-log", markup=True, wrap=True)
            self.approval_container = Container(
                id="approval-selector-container", classes="hidden"
            )
            yield self.approval_container
            # Completion menu container - will be mounted here by DisplayCompletionMenu handler
            # yield Container(id="completion-menu-container", classes="hidden")
            with Vertical(id="bottom-section"):
                with Horizontal(id="input-container"):
                    yield Static(self.original_prompt_label, id="prompt-label")
                    yield ExtendedInput(
                        id="user-input", history_file_path=QX_HISTORY_FILE
                    )
                yield StatusFooter(id="status-footer")

    async def _show_approval_selector(
        self, options: list[tuple[str, str]], prompt: str
    ):
        if not self.approval_container:
            return
        if self.approval_selector_instance:
            await self.approval_selector_instance.remove()
            self.approval_selector_instance = None
        self.approval_selector_instance = OptionSelector(
            options=options, border_title=prompt, id="approval-selector-active"
        )
        try:
            self.query_one("#input-container").display = False
        except:
            pass
        if self.user_input:
            self.user_input.can_focus = False
        await self.approval_container.mount(self.approval_selector_instance)
        self.approval_container.display = True
        if self.approval_selector_instance:
            self.approval_selector_instance.focus()

    async def _hide_approval_selector(self):
        if self.approval_container:
            self.approval_container.display = False
        if self.approval_selector_instance:
            await self.approval_selector_instance.remove()
            self.approval_selector_instance = None
        try:
            self.query_one("#input-container").display = True
        except:
            pass
        if self.user_input:
            self.user_input.can_focus = True
            self.user_input.focus()
        if self.approval_future and not self.approval_future.done():
            self.approval_future.cancel()
        self.approval_future = None

    async def request_approval_with_selector(
        self, prompt: str, options: list[tuple[str, str]]
    ) -> Optional[str]:
        if self.approval_future and not self.approval_future.done():
            return None
        self.approval_future = asyncio.Future()
        await self._show_approval_selector(options, prompt)
        try:
            return await asyncio.wait_for(self.approval_future, timeout=300.0)
        except asyncio.TimeoutError:
            await self._hide_approval_selector()
            return None
        except asyncio.CancelledError:
            if self.approval_container and self.approval_container.display:
                await self._hide_approval_selector()
            return None
        finally:
            if self.approval_container and self.approval_container.display:
                await self._hide_approval_selector()

    async def on_option_selector_option_selected(
        self, message: OptionSelector.OptionSelected
    ) -> None:
        if self.approval_future and not self.approval_future.done():
            self.approval_future.set_result(message.key)
        await self._hide_approval_selector()

    async def _process_user_input(self, input_text: str) -> None:
        if (
            self.prompt_handler
            and self.prompt_handler._input_future
            and not self.prompt_handler._input_future.done()
        ):
            self.prompt_handler.handle_input(input_text)
            return
        self.output_log.write(f"[red]⏵ {input_text}[/]")
        if self.user_input:
            self.user_input.add_to_history(input_text)
        if input_text.lower() in ["exit", "quit"]:
            await self._async_quit()
            return
        if input_text.startswith("/"):
            await self.handle_command(input_text)
            return
        if self.llm_agent:
            await self._task_tracker.create_task(
                self._handle_llm_query(input_text),
                name="llm_query",
                error_handler=lambda e: self.output_log.write(
                    f"[red]LLM Error: {e}[/red]"
                ),
            )

    def on_mount(self) -> None:
        self.output_log = self.query_one("#output-log", RichLog)
        self.output_log.can_focus = False
        self.user_input = self.query_one("#user-input", ExtendedInput)
        self.prompt_label = self.query_one("#prompt-label", Static)
        self.status_footer = self.query_one("#status-footer", StatusFooter)
        self._stored_original_prompt_label = str(self.prompt_label.renderable)
        qx_console.set_widgets(self.output_log, self.user_input)
        qx_console._app = self
        qx_console.set_logger(logging.getLogger("qx"))
        if self._qx_version and self._llm_model_name:
            self.output_log.write(
                f"[dim]QX ver:{self._qx_version} - {self._llm_model_name}[/dim]"
            )

        if self.mcp_manager and self.user_input:
            command_completer = CommandCompleter(mcp_manager=self.mcp_manager)
            self.user_input.set_command_completer(command_completer)

        if self.user_input:
            self.user_input.focus()

    # Removed action_toggle_multiline_or_submit as ExtendedInput handles it internally
    # and communicates via MultilineModeToggled message.

    async def on_input_submitted(self, event: Input.Submitted) -> None:
        if event.input.id == "user-input":
            await self._handle_submitted_text(str(event.value))

    @on(UserInputSubmitted)
    async def on_user_input_submitted(self, event: UserInputSubmitted) -> None:
        await self._handle_submitted_text(event.input_text)

    async def _handle_submitted_text(self, text: str) -> None:
        try:
            if (
                self.is_awaiting_text_input
                and self.text_input_future
                and not self.text_input_future.done()
            ):
                self.text_input_future.set_result(text)
                if self.user_input:
                    self.user_input.text = ""
                return

            if self.is_processing:
                return

            input_text = text
            if self.user_input:
                self.user_input.text = ""
                # If it was multiline, ExtendedInput will post MultilineModeToggled(False)
                # which will be handled by on_multiline_mode_toggled to reset the prompt.

            if not input_text.strip():
                return
            await self._process_user_input(input_text)
        except Exception as e:
            import traceback

            logger.critical(f"Critical error in input handling: {e}", exc_info=True)
            if self.output_log:
                self.output_log.write(
                    f"[red]Critical Error in Input Handler:[/red] {e}\n[dim]{traceback.format_exc()}[/dim]"
                )

    async def handle_command(self, command_input: str):
        parts = command_input.strip().split(maxsplit=1)
        command_name = parts[0].lower()
        # ... (rest of handle_command remains the same)
        if command_name == "/model" and self.llm_agent:
            info = f"[bold]Current LLM Model Configuration:[/bold]\n"
            info += f"  Model Name: [green]{self.llm_agent.model_name}[/green]\n"
            info += f"  Provider: [green]OpenRouter (https://openrouter.ai/api/v1)[/green]\n"
            info += f"  Temperature: [green]{self.llm_agent.temperature}[/green]\n"
            info += f"  Max Output Tokens: [green]{self.llm_agent.max_output_tokens}[/green]\n"
            info += f"  Reasoning Effort: [green]{self.llm_agent.reasoning_effort or 'None'}[/green]"
            self.output_log.write(info)
        elif command_name == "/reset":
            if self.output_log:
                self.output_log.clear()
            self.current_message_history = None
            from qx.core.session_manager import reset_session

            reset_session()
            self.output_log.write(
                "[info]Session reset, system prompt reloaded, and output cleared.[/info]"
            )
        elif command_name == "/approve-all":
            import qx.core.user_prompts

            async with qx.core.user_prompts._approve_all_lock:
                qx.core.user_prompts._approve_all_active = True
            self.output_log.write(
                "[orange]✓ 'Approve All' mode activated for this session.[/orange]"
            )
        else:
            self.output_log.write(f"[red]Unknown command: {command_name}[/red]")

    def update_prompt_label(self, new_label: str):
        if self.prompt_label and not self.is_awaiting_text_input:
            self.prompt_label.update(new_label)
            # Do not update _stored_original_prompt_label here if it's a temporary change like multiline

    @on(LogEmitted)
    def on_log_emitted(self, message: LogEmitted) -> None:
        """Handles log messages from ExtendedInput."""
        if self.output_log:
            if message.level == "error":
                self.output_log.write(f"[red]Input Log Error: {message.text}[/red]")
                logger.error(f"ExtendedInput: {message.text}")
            elif message.level == "warning":
                self.output_log.write(
                    f"[yellow]Input Log Warning: {message.text}[/yellow]"
                )
                logger.warning(f"ExtendedInput: {message.text}")
            else:
                self.output_log.write(f"[dim]Input Log: {message.text}[/dim]")
                logger.info(f"ExtendedInput: {message.text}")

    @on(MultilineModeToggled)
    def on_multiline_mode_toggled(self, message: MultilineModeToggled) -> None:
        """Handles multiline mode changes from ExtendedInput."""
        if self.prompt_label and not self.is_awaiting_text_input:
            if message.is_multiline:
                self.prompt_label.update(self._multiline_prompt_label)
            else:
                self.prompt_label.update(self._stored_original_prompt_label)
        # ExtendedInput will manage its own focus after operations that might trigger this.
        # For instance, after fzf selection, ExtendedInput calls self.focus().
        # For manual Alt+Enter toggle, ExtendedInput also handles its focus.
        # if self.user_input:
        #     self.user_input.focus()

    @on(DisplayCompletionMenu)
    async def on_display_completion_menu(self, message: DisplayCompletionMenu) -> None:
        """Handles request to display the completion menu."""
        if self._active_completion_menu:
            await self._active_completion_menu.remove()
            self._active_completion_menu = None

        self._active_completion_menu = message.menu_widget

        # Mount the menu to the screen. ExtendedInput has already set styles.
        # We assume ExtendedInput (message.anchor_widget) is within a known layout.
        # For simplicity, mounting to screen for overlay effect.
        await self.screen.mount(self._active_completion_menu)
        self._active_completion_menu.focus()  # Focus the menu
        if self.user_input:
            self.user_input.can_focus = False  # Prevent input from stealing focus

    @on(HideCompletionMenu)
    async def on_hide_completion_menu(self, message: HideCompletionMenu) -> None:
        """Handles request to hide the completion menu."""
        # Check if the menu to hide is the one we are currently managing
        if (
            self._active_completion_menu
            and self._active_completion_menu is message.menu_widget
        ):
            await self._active_completion_menu.remove()
            self._active_completion_menu = None
            if self.user_input:
                self.user_input.can_focus = True
<<<<<<< HEAD
                self.user_input.focus() # Return focus to input
    
    @on(RenderStreamContent)
    def on_render_stream_content(self, message: RenderStreamContent) -> None:
        """Handles LLM streaming content rendering in a thread-safe manner."""
        if self.output_log:
            try:
                if message.is_markdown:
                    from rich.markdown import Markdown
                    markdown = Markdown(message.content, code_theme="rrt")
                    self.output_log.write(markdown)
                else:
                    self.output_log.write(message.content, end=message.end)
            except Exception as e:
                logger.error(f"Error rendering stream content: {e}")
                # Fallback to plain text
                self.output_log.write(message.content, end=message.end)
    
    @on(StreamingComplete)
    def on_streaming_complete(self, message: StreamingComplete) -> None:
        """Handles LLM streaming completion."""
        if self.output_log and message.add_newline:
            self.output_log.write("")  # Add empty line for spacing
=======
                self.user_input.focus()  # Return focus to input
>>>>>>> a9f7a51e

    async def cleanup_tasks(self):
        if self.approval_future and not self.approval_future.done():
            self.approval_future.cancel()
        if self.text_input_future and not self.text_input_future.done():
            self.text_input_future.cancel()
        await self._task_tracker.cancel_all(timeout=2.0)

    def action_quit(self) -> None:
        asyncio.create_task(self._async_quit())

    async def _async_quit(self):
        try:
            if self.status_footer:
                self.status_footer.stop_spinner()
            if self.approval_container and self.approval_container.display:
                await self._hide_approval_selector()
            if self._active_completion_menu:
                await self._active_completion_menu.remove()
                self._active_completion_menu = None
            await self.cleanup_tasks()
        except Exception as e:
            logger.error(f"Error during pre-exit cleanup: {e}", exc_info=True)
        finally:
            if (
                self.prompt_handler
                and self.prompt_handler._input_future
                and not self.prompt_handler._input_future.done()
            ):
                self.prompt_handler._input_future.set_result("exit")
            self.exit()

    async def action_handle_escape(self) -> None:
        # ExtendedInput's escape handler will post HideCompletionMenu if a menu is active.
        # That message is handled by on_hide_completion_menu.
        # If no menu is active, and we are awaiting text input, cancel it.
        if (
            self._active_completion_menu
        ):  # This check might be redundant if ExtendedInput handles it
            # ExtendedInput should have already posted HideCompletionMenu
            pass
        elif (
            self.is_awaiting_text_input
            and self.text_input_future
            and not self.text_input_future.done()
        ):
            logger.info("Escape pressed during text input. Cancelling.")
            self.output_log.write("[yellow]Input cancelled.[/yellow]")
            self.text_input_future.set_result(None)
            return
        # If neither of the above, and user_input is focused, clear its text (Textual's default for escape on Input)
        elif self.user_input and self.user_input.has_focus and self.user_input.text:
            self.user_input.text = ""
            self.user_input.action_delete_left_all()  # Ensure text is cleared


async def run_textual_app(
    mcp_manager=None, initial_prompt: Optional[str] = None
) -> QXApp:
    app = QXApp()
    if mcp_manager:
        app.set_mcp_manager(mcp_manager)
    # await app._startup() # _startup is a private Textual method, app.run() handles this.
    return app<|MERGE_RESOLUTION|>--- conflicted
+++ resolved
@@ -17,27 +17,19 @@
 from qx.cli.console import TextualRichLogHandler, qx_console
 from qx.core.async_utils import TaskTracker
 from qx.core.llm import query_llm
+from qx.core.llm_messages import RenderStreamContent, StreamingComplete
 from qx.core.paths import QX_HISTORY_FILE
-from qx.core.session_manager import clean_old_sessions, save_session, save_session_async
-from qx.custom_widgets.completion_menu import (
-    CompletionMenu,
-)  # For type hinting if needed
-
+from qx.core.session_manager import (clean_old_sessions, save_session,
+                                     save_session_async)
+from qx.custom_widgets.completion_menu import \
+    CompletionMenu  # For type hinting if needed; For type hinting if needed
 # Import ExtendedInput and its new messages
-from qx.custom_widgets.extended_input import (
-    DisplayCompletionMenu,
-    ExtendedInput,
-    HideCompletionMenu,
-    LogEmitted,
-    MultilineModeToggled,
-    UserInputSubmitted,
-)
-<<<<<<< HEAD
-from qx.custom_widgets.completion_menu import CompletionMenu # For type hinting if needed
-from qx.core.llm_messages import RenderStreamContent, StreamingComplete
-=======
+from qx.custom_widgets.extended_input import (DisplayCompletionMenu,
+                                              ExtendedInput,
+                                              HideCompletionMenu, LogEmitted,
+                                              MultilineModeToggled,
+                                              UserInputSubmitted)
 from qx.custom_widgets.option_selector import OptionSelector
->>>>>>> a9f7a51e
 
 logger = logging.getLogger(__name__)
 
@@ -556,7 +548,6 @@
             self._active_completion_menu = None
             if self.user_input:
                 self.user_input.can_focus = True
-<<<<<<< HEAD
                 self.user_input.focus() # Return focus to input
     
     @on(RenderStreamContent)
@@ -580,9 +571,7 @@
         """Handles LLM streaming completion."""
         if self.output_log and message.add_newline:
             self.output_log.write("")  # Add empty line for spacing
-=======
                 self.user_input.focus()  # Return focus to input
->>>>>>> a9f7a51e
 
     async def cleanup_tasks(self):
         if self.approval_future and not self.approval_future.done():
